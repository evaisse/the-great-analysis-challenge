--- conflicted
+++ resolved
@@ -17,7 +17,7 @@
 <p>This sheet captures every chess engine build in the experiment. Each row is an implementation living in its own Dockerized world. Keep it simple, verify the numbers, adjust when benchmarks drift.</p>
 <p>Times are gathered from the automated workflow; all commands execute inside Docker for parity. Explore the repository links to inspect the code directly.</p>
 <h2>implementation ledger</h2>
-<p class="note">times are rough milliseconds from Docker runs; latest major is recorded as ISO dates; features reflect the `chess.meta` declarations.</p>
+<p class="note">stats last refreshed: Unknown · sources: <a href="https://www.tiobe.com/tiobe-index/">TIOBE</a>, <a href="https://github.com/EvanLi/Github-Ranking">GitHub trends</a>. times are rough milliseconds from Docker runs; features follow `chess.meta` declarations.</p>
 <table class="comparison-table">
 <thead>
 <tr>
@@ -34,7 +34,7 @@
 </thead>
 <tbody>
 <tr>
-<td data-sort="crystal"><span class="emoji">💎</span> <a href="https://crystal-lang.org/" target="_blank" rel="noopener">Crystal</a></td>
+<td data-sort="crystal"><span class="emoji">💠</span> <a href="https://crystal-lang.org/" target="_blank" rel="noopener">Crystal</a></td>
 <td data-sort="2024-07-18">2024-07-18</td>
 <td class="numeric" data-sort="1537">1537</td>
 <td class="numeric" data-sort="7">7</td>
@@ -67,7 +67,7 @@
 <td data-sort="https://github.com/evaisse/the-great-analysis-challenge/tree/master/implementations/elm"><a href="https://github.com/evaisse/the-great-analysis-challenge/tree/master/implementations/elm" target="_blank" rel="noopener">view repo</a></td>
 </tr>
 <tr>
-<td data-sort="gleam"><span class="emoji">⭐</span> <a href="https://gleam.run/" target="_blank" rel="noopener">Gleam</a></td>
+<td data-sort="gleam"><span class="emoji">✨</span> <a href="https://gleam.run/" target="_blank" rel="noopener">Gleam</a></td>
 <td data-sort="2024-06-06">2024-06-06</td>
 <td class="numeric" data-sort="1516">1516</td>
 <td class="numeric" data-sort="7">7</td>
@@ -89,7 +89,7 @@
 <td data-sort="https://github.com/evaisse/the-great-analysis-challenge/tree/master/implementations/go"><a href="https://github.com/evaisse/the-great-analysis-challenge/tree/master/implementations/go" target="_blank" rel="noopener">view repo</a></td>
 </tr>
 <tr>
-<td data-sort="haskell"><span class="emoji">🎓</span> <a href="https://www.haskell.org/" target="_blank" rel="noopener">Haskell</a></td>
+<td data-sort="haskell"><span class="emoji">📐</span> <a href="https://www.haskell.org/" target="_blank" rel="noopener">Haskell</a></td>
 <td data-sort="2024-03-01">2024-03-01</td>
 <td class="numeric" data-sort="1085">1085</td>
 <td class="numeric" data-sort="7">7</td>
@@ -100,7 +100,7 @@
 <td data-sort="https://github.com/evaisse/the-great-analysis-challenge/tree/master/implementations/haskell"><a href="https://github.com/evaisse/the-great-analysis-challenge/tree/master/implementations/haskell" target="_blank" rel="noopener">view repo</a></td>
 </tr>
 <tr>
-<td data-sort="julia"><span class="emoji">🔴</span> <a href="https://julialang.org/" target="_blank" rel="noopener">Julia</a></td>
+<td data-sort="julia"><span class="emoji">🔮</span> <a href="https://julialang.org/" target="_blank" rel="noopener">Julia</a></td>
 <td data-sort="2024-06-13">2024-06-13</td>
 <td class="numeric" data-sort="1094">1094</td>
 <td class="numeric" data-sort="6">6</td>
@@ -111,7 +111,7 @@
 <td data-sort="https://github.com/evaisse/the-great-analysis-challenge/tree/master/implementations/julia"><a href="https://github.com/evaisse/the-great-analysis-challenge/tree/master/implementations/julia" target="_blank" rel="noopener">view repo</a></td>
 </tr>
 <tr>
-<td data-sort="kotlin"><span class="emoji">🟣</span> <a href="https://kotlinlang.org/" target="_blank" rel="noopener">Kotlin</a></td>
+<td data-sort="kotlin"><span class="emoji">🧡</span> <a href="https://kotlinlang.org/" target="_blank" rel="noopener">Kotlin</a></td>
 <td data-sort="2024-05-21">2024-05-21</td>
 <td class="numeric" data-sort="1367">1367</td>
 <td class="numeric" data-sort="7">7</td>
@@ -122,7 +122,7 @@
 <td data-sort="https://github.com/evaisse/the-great-analysis-challenge/tree/master/implementations/kotlin"><a href="https://github.com/evaisse/the-great-analysis-challenge/tree/master/implementations/kotlin" target="_blank" rel="noopener">view repo</a></td>
 </tr>
 <tr>
-<td data-sort="lua"><span class="emoji">🌙</span> <a href="https://www.lua.org/" target="_blank" rel="noopener">Lua</a></td>
+<td data-sort="lua"><span class="emoji">🪐</span> <a href="https://www.lua.org/" target="_blank" rel="noopener">Lua</a></td>
 <td data-sort="2023-09-15">2023-09-15</td>
 <td class="numeric" data-sort="885">885</td>
 <td class="numeric" data-sort="1">1</td>
@@ -144,7 +144,7 @@
 <td data-sort="https://github.com/evaisse/the-great-analysis-challenge/tree/master/implementations/mojo"><a href="https://github.com/evaisse/the-great-analysis-challenge/tree/master/implementations/mojo" target="_blank" rel="noopener">view repo</a></td>
 </tr>
 <tr>
-<td data-sort="nim"><span class="emoji">👑</span> <a href="https://nim-lang.org/" target="_blank" rel="noopener">Nim</a></td>
+<td data-sort="nim"><span class="emoji">🦊</span> <a href="https://nim-lang.org/" target="_blank" rel="noopener">Nim</a></td>
 <td data-sort="2023-11-16">2023-11-16</td>
 <td class="numeric" data-sort="888">888</td>
 <td class="numeric" data-sort="1">1</td>
@@ -188,7 +188,7 @@
 <td data-sort="https://github.com/evaisse/the-great-analysis-challenge/tree/master/implementations/rescript"><a href="https://github.com/evaisse/the-great-analysis-challenge/tree/master/implementations/rescript" target="_blank" rel="noopener">view repo</a></td>
 </tr>
 <tr>
-<td data-sort="ruby"><span class="emoji">💎</span> <a href="https://www.ruby-lang.org/" target="_blank" rel="noopener">Ruby</a></td>
+<td data-sort="ruby"><span class="emoji">❤️</span> <a href="https://www.ruby-lang.org/" target="_blank" rel="noopener">Ruby</a></td>
 <td data-sort="2023-12-25">2023-12-25</td>
 <td class="numeric" data-sort="1602">1602</td>
 <td class="numeric" data-sort="8">8</td>
@@ -247,15 +247,8 @@
 
     </main>
     <footer>
-<<<<<<< HEAD
         <p>benchmarks, docs, and tooling live together in the repo.</p>
         <p><a href="https://github.com/evaisse/the-great-analysis-challenge">github.com/evaisse/the-great-analysis-challenge</a></p>
-=======
-        <p>Generated from benchmark data. All implementations tested via Docker for consistency.</p>
-        <p>Language popularity statistics from <a href="https://www.tiobe.com/tiobe-index/" target="_blank" rel="noopener">TIOBE Index</a> 
-        and <a href="https://github.com/EvanLi/Github-Ranking" target="_blank" rel="noopener">GitHub Ranking</a> (last updated: 2025-11-07)</p>
-        <p><a href="https://github.com/evaisse/the-great-analysis-challenge">View on GitHub</a></p>
->>>>>>> c872cd26
     </footer>
     <script>
     (function() {
@@ -274,21 +267,17 @@
                     const cellB = b.cells[index];
                     const rawA = cellA ? (cellA.dataset.sort ?? cellA.textContent.trim()) : '';
                     const rawB = cellB ? (cellB.dataset.sort ?? cellB.textContent.trim()) : '';
-
                     const valueA = rawA.toLowerCase() === 'infinity' ? Infinity : rawA;
                     const valueB = rawB.toLowerCase() === 'infinity' ? Infinity : rawB;
-
                     const numA = Number(valueA);
                     const numB = Number(valueB);
                     const bothNumeric = !Number.isNaN(numA) && !Number.isNaN(numB);
-
                     let comparison;
                     if (bothNumeric) {
                         comparison = numA - numB;
                     } else {
                         comparison = String(valueA).localeCompare(String(valueB), undefined, { numeric: true });
                     }
-
                     return ascending ? comparison : -comparison;
                 });
                 rows.forEach(row => tbody.appendChild(row));
